## Ultimate Chord Reader

The `ultimate_chord_reader.py` script provides a local workflow for transcribing songs. Drop audio files into `input_songs/` and run `python ultimate_chord_reader.py` to generate text chord charts in `output_charts/`.

### Optional: Ultimate Vocal Remover

<<<<<<< HEAD
By default the separation step uses both [Demucs](https://github.com/facebookresearch/demucs) and Ultimate Vocal Remover (UVR). If `uvr.py` is missing or UVR fails to run, the script will automatically fall back to using Demucs only. To enable UVR support, clone the UVR repository and ensure the `uvr.py` entry point is on your `PATH`.
=======
By default the separation step uses both [Demucs](https://github.com/facebookresearch/demucs) and Ultimate Vocal Remover (UVR). If `uvr.py` is not available on your system, the script will automatically fall back to using Demucs only. To enable UVR support, clone the UVR repository and ensure the `uvr.py` entry point is on your `PATH`.
>>>>>>> 7dfaf12d
<|MERGE_RESOLUTION|>--- conflicted
+++ resolved
@@ -3,9 +3,4 @@
 The `ultimate_chord_reader.py` script provides a local workflow for transcribing songs. Drop audio files into `input_songs/` and run `python ultimate_chord_reader.py` to generate text chord charts in `output_charts/`.
 
 ### Optional: Ultimate Vocal Remover
-
-<<<<<<< HEAD
-By default the separation step uses both [Demucs](https://github.com/facebookresearch/demucs) and Ultimate Vocal Remover (UVR). If `uvr.py` is missing or UVR fails to run, the script will automatically fall back to using Demucs only. To enable UVR support, clone the UVR repository and ensure the `uvr.py` entry point is on your `PATH`.
-=======
 By default the separation step uses both [Demucs](https://github.com/facebookresearch/demucs) and Ultimate Vocal Remover (UVR). If `uvr.py` is not available on your system, the script will automatically fall back to using Demucs only. To enable UVR support, clone the UVR repository and ensure the `uvr.py` entry point is on your `PATH`.
->>>>>>> 7dfaf12d
